;;; treesit-auto.el --- Automatically use tree-sitter enhanced major modes -*- lexical-binding: t -*-

;; Copyright (C) 2023 Robert Enzmann

;; Author: Robb Enzmann <robbenzmann@gmail.com>
;; Keywords: treesitter auto automatic major mode fallback convenience
;; URL: https://github.com/renzmann/treesit-auto.git
;; Version: 0.5.4
;; Package-Requires: ((emacs "29.0"))

;; This file is not part of GNU Emacs.

;; This program is free software; you can redistribute it and/or modify
;; it under the terms of the GNU General Public License as published by
;; the Free Software Foundation, either version 3 of the License, or
;; (at your option) any later version.

;; This program is distributed in the hope that it will be useful,
;; but WITHOUT ANY WARRANTY; without even the implied warranty of
;; MERCHANTABILITY or FITNESS FOR A PARTICULAR PURPOSE. See the
;; GNU General Public License for more details.

;; You should have received a copy of the GNU General Public License
;; along with this program. If not, see <http://www.gnu.org/licenses/>.

;;; Commentary:
;; If a tree-sitter grammar is available and installed, use it instead of the
;; corresponding default mode.  Conversely, when a tree-sitter grammar is not
;; available and a fallback major mode is available/specified, use it instead.
;;
;; This package also provides a `treesit-auto-install-all' function, which will
;; scan for tree-sitter grammars listed in `treesit-auto-recipe-list' that are
;; not installed or otherwise available on `treesit-extra-load-path'.  Automatic
;; installation of grammars when visiting a file is controlled by the
;; `treesit-auto-install' variable, which can be t, nil or `prompt'.  When t,
;; opening a file with a compatible tree-sitter mode will clone and install the
;; grammar defined by its recipe, if it isn't already installed.  `prompt' will
;; display a yes/no question in the minibuffer and wait for confirmation before
;; attempting the installation.

;;; Code:

(require 'treesit)
(eval-when-compile
  (require 'cl-lib)
  (require 'files))

(defcustom treesit-auto-install nil
  "If non-nil, auto install missing tree-sitter grammars.

This variable enables the automatic clone, compile, and
installation of tree-sitter grammars whenever visiting a file
that has a compatible tree-sitter mode.  If set to `prompt'
treesit-auto will ask for confirmation before downloading the
grammar.  Additionally, `treesit-auto-install-all' will skip the
yes/no prompt when this variable is t."
  :type '(choice (const :tag "Yes" t)
                 (const :tag "No" nil)
                 (const :tag "Ask" prompt))
  :group 'treesit)

<<<<<<< HEAD
=======
(defcustom treesit-auto-fallback-alist nil
  "Ignored.

Formerly the method of defining fallback & promotion modes
between tree-sitter and original modes.  This is handled instead
by manipulating the `treesit-auto-recipe-list' variable."
  :type '(alist :key-type symbol :value-type function)
  :group 'treesit)

>>>>>>> ed809a73
(defcustom treesit-auto-langs nil
  "Language symbols that should be automatically installed.

Setting this to a list of grammar symbols will modify the
behavior of `treesit-auto-install-all' and the
automatic/prompting behavior when visiting a buffer that has a
tree-sitter mode available.  For example, when set to \\='(python
rust go), then `treesit-auto-install-all' will only check and
install those three grammars.  Likewise, we will only get
automatic installation (or prompting, based on the value of
`treesit-auto-install') when visiting a Python, Go, or Rust file."
  :type '(repeat symbol)
  :group 'treesit)

(cl-defstruct treesit-auto-recipe
  "Emacs metadata for a tree-sitter language grammar."
  lang ts-mode remap requires url revision source-dir cc c++)

(defvar treesit-auto-recipe-list
  `(,(make-treesit-auto-recipe
      :lang 'bash
      :ts-mode 'bash-ts-mode
      :remap 'sh-mode
      :url "https://github.com/tree-sitter/tree-sitter-bash")
    ,(make-treesit-auto-recipe
      :lang 'bibtex
      :ts-mode 'bibtex-ts-mode
      :remap 'bibtex-mode
      :url "https://github.com/latex-lsp/tree-sitter-bibtex")
    ,(make-treesit-auto-recipe
      :lang 'c
      :ts-mode 'c-ts-mode
      :remap 'c-mode
      :url "https://github.com/tree-sitter/tree-sitter-c")
    ,(make-treesit-auto-recipe
      :lang 'c-sharp
      :ts-mode 'csharp-ts-mode
      :remap 'csharp-mode
      :url "https://github.com/tree-sitter/tree-sitter-c-sharp")
    ,(make-treesit-auto-recipe
      :lang 'clojure
      :ts-mode 'clojure-ts-mode
      :remap 'clojure-mode
      :url "https://github.com/sogaiu/tree-sitter-clojure")
    ,(make-treesit-auto-recipe
      :lang 'cmake
      :ts-mode 'cmake-ts-mode
      :remap 'cmake-mode
      :url "https://github.com/uyha/tree-sitter-cmake")
    ,(make-treesit-auto-recipe
      :lang 'commonlisp
      :ts-mode 'commonlisp-ts-mode
      :remap 'common-lisp-mode
      :url "https://github.com/theHamsta/tree-sitter-commonlisp")
    ,(make-treesit-auto-recipe
      :lang 'cpp
      :ts-mode 'c++-ts-mode
      :remap 'c++-mode
      :url "https://github.com/tree-sitter/tree-sitter-cpp")
    ,(make-treesit-auto-recipe
      :lang 'css
      :ts-mode 'css-ts-mode
      :remap 'css-mode
      :url "https://github.com/tree-sitter/tree-sitter-css")
    ,(make-treesit-auto-recipe
      :lang 'dockerfile
      :ts-mode 'dockerfile-ts-mode
      :remap 'dockerfile-mode
      :url "https://github.com/camdencheek/tree-sitter-dockerfile")
    ,(make-treesit-auto-recipe
      :lang 'elixir
      :ts-mode 'elixir-ts-mode
      :remap 'elixir-mode
      :requires 'heex
      :url "https://github.com/elixir-lang/tree-sitter-elixir")
    ,(make-treesit-auto-recipe
      :lang 'go
      :ts-mode 'go-ts-mode
      :remap 'go-mode
      :url "https://github.com/tree-sitter/tree-sitter-go")
    ,(make-treesit-auto-recipe
      :lang 'gomod
      :ts-mode 'go-mod-ts-mode
      :remap 'go-mod-mode
      :url "https://github.com/camdencheek/tree-sitter-go-mod")
    ,(make-treesit-auto-recipe
      :lang 'heex
      :ts-mode 'heex-ts-mode
      :remap 'heex-mode
      :url "https://github.com/phoenixframework/tree-sitter-heex")
    ,(make-treesit-auto-recipe
      :lang 'html
      :ts-mode 'html-ts-mode
      :remap '(mhtml-mode sgml-mode)
      :url "https://github.com/tree-sitter/tree-sitter-html")
    ,(make-treesit-auto-recipe
      :lang 'java
      :ts-mode 'java-ts-mode
      :remap 'java-mode
      :url "https://github.com/tree-sitter/tree-sitter-java")
    ,(make-treesit-auto-recipe
      :lang 'javascript
      :ts-mode 'js-ts-mode
      :remap '(js-mode javascript-mode js2-mode)
      :url "https://github.com/tree-sitter/tree-sitter-javascript"
      :revision "master"
      :source-dir "src")
    ,(make-treesit-auto-recipe
      :lang 'json
      :ts-mode 'json-ts-mode
      :remap 'js-json-mode
      :url "https://github.com/tree-sitter/tree-sitter-json")
    ,(make-treesit-auto-recipe
      :lang 'julia
      :ts-mode 'julia-ts-mode
      :remap 'julia-mode
      :url "https://github.com/tree-sitter/tree-sitter-julia")
    ,(make-treesit-auto-recipe
      :lang 'kotlin
      :ts-mode 'kotlin-ts-mode
      :remap 'kotlin-mode
      :url "https://github.com/fwcd/tree-sitter-kotlin")
    ,(make-treesit-auto-recipe
      :lang 'latex
      :ts-mode 'latex-ts-mode
      :remap 'latex-mode
      :url "https://github.com/latex-lsp/tree-sitter-latex")
    ,(make-treesit-auto-recipe
      :lang 'lua
      :ts-mode 'lua-ts-mode
      :remap 'lua-mode
      :url "https://github.com/Azganoth/tree-sitter-lua")
    ,(make-treesit-auto-recipe
      :lang 'make
      :ts-mode 'makefile-ts-mode
      :remap 'makefile-mode
      :url "https://github.com/alemuller/tree-sitter-make")
    ,(make-treesit-auto-recipe
      :lang 'markdown
      :ts-mode 'markdown-ts-mode
      :remap '(poly-markdown-mode markdown-mode)
      :url "https://github.com/ikatyang/tree-sitter-markdown")
    ,(make-treesit-auto-recipe
      :lang 'protobuf
      :ts-mode 'protobuf-ts-mode
      :remap 'protobuf-mode
      :url "https://github.com/mitchellh/tree-sitter-proto")
    ,(make-treesit-auto-recipe
      :lang 'python
      :ts-mode 'python-ts-mode
      :remap 'python-mode
      :url "https://github.com/tree-sitter/tree-sitter-python")
    ,(make-treesit-auto-recipe
      :lang 'r
      :ts-mode 'r-ts-mode
      :remap 'ess-mode
      :url "https://github.com/r-lib/tree-sitter-r")
    ,(make-treesit-auto-recipe
      :lang 'ruby
      :ts-mode 'ruby-ts-mode
      :remap 'ruby-mode
      :url "https://github.com/tree-sitter/tree-sitter-ruby")
    ,(make-treesit-auto-recipe
      :lang 'rust
      :ts-mode 'rust-ts-mode
      :remap 'rust-mode
      :url "https://github.com/tree-sitter/tree-sitter-rust")
    ,(make-treesit-auto-recipe
      :lang 'toml
      :ts-mode 'toml-ts-mode
      :remap '(conf-toml-mode toml-mode)
      :url "https://github.com/tree-sitter/tree-sitter-toml")
    ,(make-treesit-auto-recipe
      :lang 'tsx
      :ts-mode 'tsx-ts-mode
      :requires 'typescript
      :url "https://github.com/tree-sitter/tree-sitter-typescript"
      :revision "master"
      :source-dir "tsx/src")
    ,(make-treesit-auto-recipe
      :lang 'typescript
      :ts-mode 'typescript-ts-mode
      :remap 'typescript-mode
      :requires 'tsx
      :url "https://github.com/tree-sitter/tree-sitter-typescript"
      :revision "master"
      :source-dir "typescript/src")
    ,(make-treesit-auto-recipe
      :lang 'yaml
      :ts-mode 'yaml-ts-mode
      :remap 'yaml-mode
      :url "https://github.com/ikatyang/tree-sitter-yaml"))
  "Map each tree-sitter lang to Emacs metadata.")

(defun treesit-auto--maybe-install-grammar ()
  "Try to install the grammar matching the current major-mode.

If the tree-sitter grammar is missing for the current major mode,
this will silently fail, automatically install the grammar, or
prompt the user about automatic installation, depending on the
value of `treesit-auto-install'.  If installation of the grammar
is successful, activate the tree-sitter major mode."
  (when-let* ((not-ready (not (treesit-auto--ready-p major-mode)))
              (recipe (treesit-auto--get-mode-recipe))
              (ts-mode (treesit-auto-recipe-ts-mode recipe))
              (ts-mode-exists (fboundp ts-mode))
              (lang (treesit-auto-recipe-lang recipe)))
    ;; install required grammars
    (dolist (lang (ensure-list (treesit-auto-recipe-requires recipe)))
      (treesit-auto--prompt-to-install-package lang))
    (when (treesit-auto--prompt-to-install-package lang)
      (funcall ts-mode))))

(defun treesit-auto--ready-p (mode)
  "Determine if MODE is tree-sitter ready.

MODE can be either the tree-sitter enhanced version or one of the
fallback modes."
  (when-let* ((recipe (treesit-auto--get-mode-recipe mode))
              (lang (treesit-auto-recipe-lang recipe))
              (ts-mode (treesit-auto-recipe-ts-mode recipe)))
    (and (treesit-ready-p lang t)
         (fboundp mode)
         (fboundp ts-mode))))

(defun treesit-auto--prompt-to-install-package (lang)
  "Ask the user if they want to install a tree-sitter grammar for `LANG'.

Non-nil only if installation completed without any errors."
  (when (cond ((eq t treesit-auto-install) t)
              ((eq 'prompt treesit-auto-install)
               (y-or-n-p (format "Tree-sitter grammar for %s is missing.  Install it from %s? "
                                 (symbol-name lang)
                                 (car (alist-get lang treesit-language-source-alist))))))
    (message "Installing the tree-sitter grammar for %s" lang)
    ;; treesit-install-language-grammar will return nil if the
    ;; operation succeeded and 't if a warning was sent to the
    ;; warning buffer. I don't think this is by design but just
    ;; because of the way `display-warning' works, so this might not
    ;; work in the future.
    (not (treesit-install-language-grammar lang))))

(defvar treesit-auto-opt-out-list
  nil
  "Language symbols to avoid when using `treesit-auto-install-all'.

This variable is ignored if `treesit-auto-langs' is non-nil.")

(defun treesit-auto--get-mode-recipe (&optional mode)
  (let ((mode (or mode major-mode)))
    (cl-loop for recipe in treesit-auto-recipe-list
             if (memq
                 mode
                 (cons (treesit-auto-recipe-ts-mode recipe)
                       (ensure-list (treesit-auto-recipe-remap recipe))))
             return recipe)))

(defun treesit-auto--build-major-mode-remap-alist ()
  (append major-mode-remap-alist
          (let ((remap-alist) '())
            (cl-loop for recipe in treesit-auto-recipe-list
                     for ts-mode = (treesit-auto-recipe-ts-mode recipe)
                     when (treesit-auto--ready-p ts-mode)
                     do (dolist (remap (ensure-list (treesit-auto-recipe-remap recipe)))
                          (add-to-list 'remap-alist (cons remap ts-mode)))
                     finally return remap-alist))))

(defun treesit-auto--build-treesit-source-alist ()
  (append treesit-language-source-alist
          (cl-loop for recipe in treesit-auto-recipe-list
                   collect (cons (treesit-auto-recipe-lang recipe)
                                 `(,(treesit-auto-recipe-url recipe))))))

;;;###autoload
(defun treesit-auto-install-all ()
  "Install every available, maintained grammar.

See `treesit-auto-langs' and `treesit-auto-install' for
how to modify the behavior of this function."
  (interactive)
  (when-let* ((to-install (or treesit-auto-langs
                              (seq-filter
                               (lambda (lang) (not (treesit-ready-p lang t)))
                               (cl-set-difference
                                (mapcar 'car treesit-language-source-alist)
                                treesit-auto-opt-out-list))))
              (prompt (format "The following tree-sitter grammars are/were missing:\n%s\n"
                              (mapconcat 'symbol-name to-install "\n"))))
    ;; TODO QOL - it would be nice if this messaged what was installed or at
    ;; least mentioned that nothing was installed if skipped.
    (with-output-to-temp-buffer "*Treesit-auto install candidates*"
      (princ prompt))
    (when (or (eq treesit-auto-install t) ; Quiet mode is off
              (y-or-n-p "Install missing grammars? "))
      (mapcar 'treesit-install-language-grammar to-install))))

;;;###autoload
(define-minor-mode treesit-auto-mode
  "Toggle `global-treesit-auto-mode'."
  :group 'treesit)

;;;###autoload
(define-globalized-minor-mode global-treesit-auto-mode treesit-auto-mode
  treesit-auto--on
  :group 'treesit
  :predicate
  ;; allow global mode to activate only on recipe modes,
  ;; but also allow to activate on remap and ts-modes
  ;; in case only the ts-mode is available.
  ;; non emacs core ts-modes might autoload and would be
  ;; nice to also prompt for grammar installation
  (let ((modes '()))
    (cl-loop for recipe in treesit-auto-recipe-list
             do (add-to-list 'modes (treesit-auto-recipe-ts-mode recipe))
             do (dolist (mode (ensure-list (treesit-auto-recipe-remap recipe)))
                  (add-to-list 'modes mode))
             finally return modes))
  (if global-treesit-auto-mode
      ;; adding advice to set-auto-mode-0 is potentially dangerous
      ;; but we need to temporary update major-mode-remap-alist
      ;; and not modify the user specified list which will allow
      ;; the user to be in control of existing remaps.
      (advice-add #'set-auto-mode-0 :before #'treesit-auto--set-major-remap)
    (advice-remove #'set-auto-mode-0 #'treesit-auto--set-major-remap)))

(defun treesit-auto--set-major-remap (&rest _)
  ;; even though major-mode-remap-alist is set as local here,
  ;; when a major-mode matches the mode will be added to the top of
  ;; auto-mode-alist so it can't be really "switched off" afterwards.
  ;; The user needs to restart emacs or somehow reset auto-mode-alist to
  ;; the original.
  ;; For this mode to keep a cached copy is dangerous as it will be a global
  ;; replacement and ignores all changes while this mode is active, so
  ;; don't think it is a valid option.
  (setq-local major-mode-remap-alist (treesit-auto--build-major-mode-remap-alist)))

(defun treesit-auto--on ()
  "Turn `treesit-auto-mode' on."
  (setq-local treesit-language-source-alist
              (treesit-auto--build-treesit-source-alist))
  (treesit-auto--maybe-install-grammar))

(provide 'treesit-auto)
;;; treesit-auto.el ends here<|MERGE_RESOLUTION|>--- conflicted
+++ resolved
@@ -59,8 +59,6 @@
                  (const :tag "Ask" prompt))
   :group 'treesit)
 
-<<<<<<< HEAD
-=======
 (defcustom treesit-auto-fallback-alist nil
   "Ignored.
 
@@ -70,7 +68,6 @@
   :type '(alist :key-type symbol :value-type function)
   :group 'treesit)
 
->>>>>>> ed809a73
 (defcustom treesit-auto-langs nil
   "Language symbols that should be automatically installed.
 
